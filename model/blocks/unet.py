--- conflicted
+++ resolved
@@ -1,9 +1,11 @@
 import math
+from turtle import st
 from turtle import st
 import torch
 import torch.nn as nn
 import torch.nn.functional as F
 from typing import List, Tuple
+from typing import List, Tuple
 
 
 class TimeEmbeddingBlock(nn.Module):
@@ -17,7 +19,18 @@
         in_channels: int,
         out_channels: int
     ) -> None:
-        """
+    """
+    A block for creating sinusoidal time embeddings, which are then passed through
+    a small multi-layer perceptron (MLP). This is a standard component in diffusion models
+    to condition the model on the current timestep.
+    """
+    def __init__(
+        self,
+        in_channels: int,
+        out_channels: int
+    ) -> None:
+        """
+        Initializes the TimeEmbeddingBlock.
         Initializes the TimeEmbeddingBlock.
 
         Args:
@@ -25,6 +38,10 @@
                 generated. This is typically the same as the model's hidden dimension.
             out_channels (int): The output dimensionality of the MLP. This should match
                 the channel dimension of the feature maps where the embedding will be added.
+            in_channels (int): The dimensionality of the sinusoidal embedding to be
+                generated. This is typically the same as the model's hidden dimension.
+            out_channels (int): The output dimensionality of the MLP. This should match
+                the channel dimension of the feature maps where the embedding will be added.
         """
         super().__init__()
         self.in_channels = in_channels
@@ -33,20 +50,29 @@
         self.linear1 = nn.Linear(in_features=in_channels, out_features=out_channels)
         self.linear2 = nn.Linear(in_features=out_channels, out_features=out_channels)
         self.act = nn.SiLU()
+        self.act = nn.SiLU()
 
     def get_timestep_embedding(
         self,
         t: torch.Tensor,
         embed_dim: int
     ) -> torch.Tensor:
+    def get_timestep_embedding(
+        self,
+        t: torch.Tensor,
+        embed_dim: int
+    ) -> torch.Tensor:
         """
         Generate sinusoidal embeddings for the given time steps.
 
         Args:
             t (torch.Tensor): A 1D tensor of time steps, shape `(B,)`.
             embed_dim (int): The dimensionality of the embedding space.
-
-        Returns:
+            t (torch.Tensor): A 1D tensor of time steps, shape `(B,)`.
+            embed_dim (int): The dimensionality of the embedding space.
+
+        Returns:
+            torch.Tensor: The sinusoidal time embeddings, shape `(B, embed_dim)`.
             torch.Tensor: The sinusoidal time embeddings, shape `(B, embed_dim)`.
         """
         half_dim = embed_dim // 2
@@ -60,13 +86,19 @@
         self,
         t: torch.Tensor
     ) -> torch.Tensor:
+    def forward(
+        self,
+        t: torch.Tensor
+    ) -> torch.Tensor:
         """
         Apply the time embedding to the input tensor.
 
         Args:
             t (torch.Tensor): A 1D tensor of time steps, shape `(B,)`.
-
-        Returns:
+            t (torch.Tensor): A 1D tensor of time steps, shape `(B,)`.
+
+        Returns:
+            torch.Tensor: The processed time embedding tensor, shape `(B, out_channels)`.
             torch.Tensor: The processed time embedding tensor, shape `(B, out_channels)`.
         """
         t_freq = self.get_timestep_embedding(t=t, embed_dim=self.in_channels)
@@ -90,7 +122,21 @@
         dropout_ratio: float,
         shortcut: bool = False
     ) -> None:
-        """
+    """
+    A residual block that incorporates a time embedding. It consists of two
+    convolutional layers with Group Normalization and SiLU activation, with the
+    time embedding added after the first convolution.
+    """
+    def __init__(
+        self,
+        in_channels: int,
+        out_channels: int,
+        temb_dim: int,
+        dropout_ratio: float,
+        shortcut: bool = False
+    ) -> None:
+        """
+        Initializes the ResnetBlock.
         Initializes the ResnetBlock.
 
         Args:
@@ -100,21 +146,28 @@
             dropout_ratio (float): Dropout rate.
             shortcut (bool): Whether to use a 3x3 convolution for the shortcut connection
                 if channel dimensions change. If False, a 1x1 convolution is used.
+            dropout_ratio (float): Dropout rate.
+            shortcut (bool): Whether to use a 3x3 convolution for the shortcut connection
+                if channel dimensions change. If False, a 1x1 convolution is used.
         """
         super().__init__()
         self.in_channels = in_channels
         self.out_channels = out_channels
         self.temb_dim = temb_dim
         self.dropout_ratio = dropout_ratio
+        self.dropout_ratio = dropout_ratio
         self.shortcut = shortcut
 
         self.gn1 = nn.GroupNorm(num_groups=32, num_channels=in_channels, eps=1e-6, affine=True)
         self.conv1 = nn.Conv2d(in_channels=in_channels, out_channels=out_channels, kernel_size=3, stride=1, padding=1)
         self.act1 = nn.SiLU()
+        self.act1 = nn.SiLU()
 
         self.temb_proj = TimeEmbeddingBlock(in_channels=temb_dim, out_channels=out_channels)
 
         self.gn2 = nn.GroupNorm(num_groups=32, num_channels=out_channels, eps=1e-6, affine=True)
+        self.act2 = nn.SiLU()
+        self.dropout = nn.Dropout(p=dropout_ratio)
         self.act2 = nn.SiLU()
         self.dropout = nn.Dropout(p=dropout_ratio)
         self.conv2 = nn.Conv2d(in_channels=out_channels, out_channels=out_channels, kernel_size=3, stride=1, padding=1)
@@ -130,14 +183,22 @@
         x: torch.Tensor,
         t: torch.Tensor
     ) -> torch.Tensor:
+    def forward(
+        self,
+        x: torch.Tensor,
+        t: torch.Tensor
+    ) -> torch.Tensor:
         """
         Forward pass of the residual block.
 
         Args:
             x (torch.Tensor): Input feature map of shape `(B, in_channels, H, W)`.
             t (torch.Tensor): Time step tensor of shape `(B,)`.
-
-        Returns:
+            x (torch.Tensor): Input feature map of shape `(B, in_channels, H, W)`.
+            t (torch.Tensor): Time step tensor of shape `(B,)`.
+
+        Returns:
+            torch.Tensor: Output feature map of shape `(B, out_channels, H, W)`.
             torch.Tensor: Output feature map of shape `(B, out_channels, H, W)`.
         """
         h = x
@@ -170,10 +231,20 @@
         self,
         dim: int
     ) -> None:
+    """
+    A self-attention block that operates on feature maps. It reshapes the input
+    for standard multi-head attention and adds the result back to the input.
+    """
+    def __init__(
+        self,
+        dim: int
+    ) -> None:
         """
         Initializes the AttentionBlock.
-
-        Args:
+        Initializes the AttentionBlock.
+
+        Args:
+            dim (int): The number of input and output channels.
             dim (int): The number of input and output channels.
         """
         super().__init__()
@@ -187,13 +258,20 @@
         self,
         x: torch.Tensor
     ) -> Tuple[torch.Tensor, torch.Tensor, torch.Tensor]:
+    def _reshape(
+        self,
+        x: torch.Tensor
+    ) -> Tuple[torch.Tensor, torch.Tensor, torch.Tensor]:
         """
         Reshape the input tensor for multi-head attention.
 
         Args:
             x (torch.Tensor): Input tensor of shape `(B, 3 * C, H, W)`.
-
-        Returns:
+            x (torch.Tensor): Input tensor of shape `(B, 3 * C, H, W)`.
+
+        Returns:
+            Tuple[torch.Tensor, torch.Tensor, torch.Tensor]: A tuple containing the
+                query, key, and value tensors, each of shape `(B, 1, H*W, C)`.
             Tuple[torch.Tensor, torch.Tensor, torch.Tensor]: A tuple containing the
                 query, key, and value tensors, each of shape `(B, 1, H*W, C)`.
         """
@@ -207,13 +285,19 @@
         self,
         x: torch.Tensor
     ) -> torch.Tensor:
+    def forward(
+        self,
+        x: torch.Tensor
+    ) -> torch.Tensor:
         """
         Forward pass of the attention block.
 
         Args:
             x (torch.Tensor): Input feature map of shape `(B, C, H, W)`.
-
-        Returns:
+            x (torch.Tensor): Input feature map of shape `(B, C, H, W)`.
+
+        Returns:
+            torch.Tensor: Output feature map after applying attention, shape `(B, C, H, W)`.
             torch.Tensor: Output feature map after applying attention, shape `(B, C, H, W)`.
         """
         B, C, H, W = x.shape
@@ -242,11 +326,23 @@
         in_channels: int,
         trainable: bool = True
     ) -> None:
+    """
+    A downsampling block, which can be either a strided convolution (trainable)
+    or average pooling (non-trainable).
+    """
+    def __init__(
+        self,
+        in_channels: int,
+        trainable: bool = True
+    ) -> None:
         """
         Initializes the Downsample block.
+        Initializes the Downsample block.
 
         Args:
             in_channels (int): Number of input channels.
+            trainable (bool): If True, use a strided 3x3 convolution.
+                If False, use average pooling. Defaults to True.
             trainable (bool): If True, use a strided 3x3 convolution.
                 If False, use average pooling. Defaults to True.
         """
@@ -270,6 +366,19 @@
         Returns:
             torch.Tensor: Downsampled feature map of shape `(B, C, H/2, W/2)`.
         """
+    def forward(
+        self,
+        x: torch.Tensor
+    ) -> torch.Tensor:
+        """
+        Applies the downsampling operation.
+
+        Args:
+            x (torch.Tensor): Input feature map of shape `(B, C, H, W)`.
+
+        Returns:
+            torch.Tensor: Downsampled feature map of shape `(B, C, H/2, W/2)`.
+        """
         if self.trainable:
             x = self.conv(x)
             return x
@@ -288,11 +397,23 @@
         in_channels: int,
         trainable: bool = True
     ) -> None:
+    """
+    An upsampling block, which can be either a transposed convolution (trainable)
+    or bilinear interpolation (non-trainable).
+    """
+    def __init__(
+        self,
+        in_channels: int,
+        trainable: bool = True
+    ) -> None:
         """
         Initializes the Upsample block.
+        Initializes the Upsample block.
 
         Args:
             in_channels (int): Number of input channels.
+            trainable (bool): If True, use a 3x3 convolution following interpolation.
+                If False, use only bilinear interpolation. Defaults to True.
             trainable (bool): If True, use a 3x3 convolution following interpolation.
                 If False, use only bilinear interpolation. Defaults to True.
         """
@@ -300,7 +421,7 @@
         self.trainable = trainable
         if self.trainable:
             self.conv = nn.Conv2d(in_channels=in_channels, out_channels=in_channels, kernel_size=3, stride=1, padding=1)
-<<<<<<< HEAD
+            self.conv = nn.Conv2d(in_channels=in_channels, out_channels=in_channels, kernel_size=3, stride=1, padding=1)
 
     def forward(
         self,
@@ -309,8 +430,13 @@
         """
         Applies the upsampling operation.
 
-=======
-
+        Args:
+            x (torch.Tensor): Input feature map of shape `(B, C, H, W)`.
+
+        Returns:
+            torch.Tensor: Upsampled feature map of shape `(B, C, H*2, W*2)`.
+        """
+        x = F.interpolate(input=x, scale_factor=2.0, mode="bilinear", align_corners=False)
     def forward(
         self,
         x: torch.Tensor
@@ -318,7 +444,6 @@
         """
         Applies the upsampling operation.
 
->>>>>>> fcb09cc3
         Args:
             x (torch.Tensor): Input feature map of shape `(B, C, H, W)`.
 
@@ -347,7 +472,23 @@
         shortcut: bool,
         trainable: bool
     ) -> None:
-        """
+    """
+    A U-Net architecture with residual blocks, self-attention, and time conditioning.
+    It takes additional fused directional features as skip connections.
+    """
+    def __init__(
+        self,
+        in_channels: int,
+        out_channels: int,
+        hidden_channels: int,
+        num_levels: int,
+        temb_dim: int,
+        dropout_ratio: float,
+        shortcut: bool,
+        trainable: bool
+    ) -> None:
+        """
+        Initializes the UNet model.
         Initializes the UNet model.
 
         Args:
@@ -359,6 +500,14 @@
             dropout_ratio (float): Dropout rate for ResnetBlocks.
             shortcut (bool): Type of shortcut connection in ResnetBlocks.
             trainable (bool): Whether the down/upsampling layers are trainable.
+            in_channels (int): Number of input image channels.
+            out_channels (int): Number of output image channels.
+            hidden_channels (int): Base number of channels for the first level of the U-Net.
+            num_levels (int): Number of downsampling/upsampling levels in the U-Net.
+            temb_dim (int): Dimensionality of the time embedding.
+            dropout_ratio (float): Dropout rate for ResnetBlocks.
+            shortcut (bool): Type of shortcut connection in ResnetBlocks.
+            trainable (bool): Whether the down/upsampling layers are trainable.
         """
         super().__init__()
         self.in_channels = in_channels
@@ -366,9 +515,16 @@
         self.hidden_channels = hidden_channels
         self.num_levels = num_levels
         self.dropout_ratio = dropout_ratio
+        self.dropout_ratio = dropout_ratio
         self.shortcut = shortcut
         self.trainable = trainable
 
+        self.condition_encoder = nn.Sequential(
+            nn.Conv2d(in_channels=in_channels, out_channels=hidden_channels, kernel_size=3, padding=1),
+            nn.SiLU()
+        )
+
+        self.in_conv = nn.Conv2d(in_channels=in_channels+hidden_channels, out_channels=hidden_channels, kernel_size=3, stride=1, padding=1)
         self.condition_encoder = nn.Sequential(
             nn.Conv2d(in_channels=in_channels, out_channels=hidden_channels, kernel_size=3, padding=1),
             nn.SiLU()
@@ -382,6 +538,7 @@
             out_ch = hidden_channels * (2 ** level)
             module_list = [
                 ResnetBlock(in_channels=in_ch, out_channels=out_ch, temb_dim=temb_dim, dropout_ratio=dropout_ratio, shortcut=False),
+                ResnetBlock(in_channels=in_ch, out_channels=out_ch, temb_dim=temb_dim, dropout_ratio=dropout_ratio, shortcut=False),
                 Downsample(in_channels=out_ch, trainable=trainable)
             ]
             self.down[f'down{level}'] = nn.ModuleList(modules=module_list)
@@ -389,9 +546,12 @@
         self.mid = nn.ModuleList(
             modules=[
                 ResnetBlock(in_channels=hidden_channels * (2 ** num_levels), out_channels=hidden_channels * (2 ** num_levels), temb_dim=temb_dim, dropout_ratio=dropout_ratio, shortcut=False),
+                ResnetBlock(in_channels=hidden_channels * (2 ** num_levels), out_channels=hidden_channels * (2 ** num_levels), temb_dim=temb_dim, dropout_ratio=dropout_ratio, shortcut=False),
                 AttentionBlock(dim=hidden_channels * (2 ** num_levels)),
                 ResnetBlock(in_channels=hidden_channels * (2 ** num_levels), out_channels=hidden_channels * (2 ** num_levels), temb_dim=temb_dim, dropout_ratio=dropout_ratio, shortcut=False),
+                ResnetBlock(in_channels=hidden_channels * (2 ** num_levels), out_channels=hidden_channels * (2 ** num_levels), temb_dim=temb_dim, dropout_ratio=dropout_ratio, shortcut=False),
                 AttentionBlock(dim=hidden_channels * (2 ** num_levels)),
+                ResnetBlock(in_channels=hidden_channels * (2 ** num_levels), out_channels=hidden_channels * (2 ** num_levels), temb_dim=temb_dim, dropout_ratio=dropout_ratio, shortcut=False)
                 ResnetBlock(in_channels=hidden_channels * (2 ** num_levels), out_channels=hidden_channels * (2 ** num_levels), temb_dim=temb_dim, dropout_ratio=dropout_ratio, shortcut=False)
             ]
         )
@@ -402,6 +562,7 @@
             out_ch = hidden_channels * (2 ** (level - 1))
             module_list = [
                 ResnetBlock(in_channels=in_ch, out_channels=out_ch, temb_dim=temb_dim, dropout_ratio=dropout_ratio, shortcut=False),
+                ResnetBlock(in_channels=in_ch, out_channels=out_ch, temb_dim=temb_dim, dropout_ratio=dropout_ratio, shortcut=False),
                 Upsample(in_channels=out_ch, trainable=trainable)
             ]
             self.up[f'up{level}'] = nn.ModuleList(modules=module_list)
@@ -417,7 +578,6 @@
     ) -> torch.Tensor:
         """
         Forward pass of the U-Net.
-<<<<<<< HEAD
 
         Args:
             input (torch.Tensor): The input tensor (e.g., noisy image),
@@ -433,39 +593,19 @@
         input = torch.cat(tensors=[input, condition], dim=1)
 
         h = self.in_conv(input)
-=======
->>>>>>> fcb09cc3
-
-        Args:
-            input (torch.Tensor): The input tensor (e.g., noisy image),
-                shape `(B, in_channels, H, W)`.
-            t (torch.Tensor): The time step tensor, shape `(B,)`.
-            f (List[torch.Tensor]): A list of fused directional feature maps from the
-                DirectionalFusion module, used as skip connections.
-
-        Returns:
-            torch.Tensor: The output tensor (e.g., predicted noise), shape `(B, out_channels, H, W)`.
-        """
-        condition = self.condition_encoder(condition)
-        input = torch.cat(tensors=[input, condition], dim=1)
-
-        h = self.in_conv(input)
-
-        for i, layer in enumerate(iterable=self.down.values()):
-            if isinstance(layer, ResnetBlock):
-                h = layer(h, t)
-                h = h + p[i]
-            else:
-                h = layer(h)
-<<<<<<< HEAD
-=======
+
+        for idx, key in enumerate(iterable=self.down):
+            for layer in self.down[key]:
+                if isinstance(layer, ResnetBlock):
+                    h = layer(h, t)
+                else:
+                    h = layer(h)
 
         for layer in self.mid:
             if isinstance(layer, ResnetBlock):
                 h = layer(h, t)
             else:
                 h = layer(h)
->>>>>>> fcb09cc3
         for idx, key in enumerate(iterable=self.up):
             for layer in self.up[key]:
                 if isinstance(layer, ResnetBlock):
@@ -473,5 +613,6 @@
                 else:
                     h = layer(h)
                     h = h + f[idx]
+                    h = h + f[idx]
 
         return self.out_conv(h)