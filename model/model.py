--- conflicted
+++ resolved
@@ -127,91 +127,6 @@
             loss_struc
         )
         return loss_noise, loss_freq, loss_struc, loss_tot
-<<<<<<< HEAD
-
-    def training_step(self, batch: Tuple[torch.Tensor, torch.Tensor], batch_idx: int) -> torch.Tensor:
-        """
-        Performs a single training step.
-
-        Args:
-            batch (Tuple[torch.Tensor, torch.Tensor]): A tuple containing the low-light
-                input images and high-quality target images.
-            batch_idx (int): The index of the current batch.
-
-        Returns:
-            torch.Tensor: The total loss for this training step.
-        """
-        low_img, high_img = batch
-
-        noisy_img, epsilon, t = self._add_noise(high_img=high_img)
-
-        _, _, _, pred = self.forward(input=noisy_img, condition=low_img, t=t)
-
-        loss_noise, loss_freq, loss_struc, loss_tot = self._calculate_loss(pred=pred, target=high_img)
-        if batch_idx % 250 == 0:
-            self.logger.experiment.add_images(
-                "train/1_target",
-                high_img,
-                self.global_step
-            )
-            self.logger.experiment.add_images(
-                "train/2_pred",
-                pred,
-                self.global_step
-            )
-            self.logger.experiment.add_images(
-                "train/3_noisy_img",
-                noisy_img,
-                self.global_step
-            )
-            self.logger.experiment.add_images(
-                "train/4_epsilon",
-                epsilon,
-                self.global_step
-            )
-
-        self.log_dict(dictionary={
-            "train/1_noise_loss": loss_noise,
-            "train/2_freq_loss": loss_freq,
-            "train/3_struc_loss": loss_struc,
-            "train/4_total_loss": loss_tot,
-        }, prog_bar=True)
-        return loss_tot
-
-    def validation_step(self, batch: Tuple[torch.Tensor, torch.Tensor], batch_idx: int) -> None:
-        """
-        Performs a single validation step.
-
-        Args:
-            batch (Tuple[torch.Tensor, torch.Tensor]): A tuple containing the low-light
-                input images and high-quality target images.
-            batch_idx (int): The index of the current batch.
-        """
-        low_img, high_img = batch
-
-        noisy_img, epsilon, t = self._add_noise(high_img=high_img)
-
-        pyramid, subbands, fusion, pred = self.forward(input=noisy_img, condition=low_img, t=t)
-
-        loss_noise, loss_freq, loss_struc, loss_tot = self._calculate_loss(pred=pred, target=high_img)
-
-        self.log_dict(dictionary={
-            "valid/1_noise_loss": loss_noise,
-            "valid/2_freq_loss": loss_freq,
-            "valid/3_struc_loss": loss_struc,
-            "valid/4_total_loss": loss_tot,
-        }, prog_bar=True)
-
-        if batch_idx % 250 == 0:
-            self.logger.experiment.add_images(
-                "valid/1_target",
-                high_img,
-                self.global_step
-            )
-            self.logger.experiment.add_images(
-                "valid/2_pred",
-                pred,
-=======
 
     def training_step(self, batch: Tuple[torch.Tensor, torch.Tensor], batch_idx: int) -> torch.Tensor:
         """
@@ -321,7 +236,43 @@
             self.logger.experiment.add_images(
                 "train/0_enh_img",
                 enh_img,
->>>>>>> fcb09cc3
+                self.global_step
+            )
+        return loss_tot
+
+    def validation_step(self, batch: Tuple[torch.Tensor, torch.Tensor], batch_idx: int) -> None:
+        """
+        Performs a single validation step.
+
+        Args:
+            batch (Tuple[torch.Tensor, torch.Tensor]): A tuple containing the low-light
+                input images and high-quality target images.
+            batch_idx (int): The index of the current batch.
+        """
+        low_img, high_img = batch
+
+        noisy_img, epsilon, t = self._add_noise(high_img=high_img)
+
+        pyramid, subbands, fusion, pred = self.forward(input=noisy_img, condition=low_img, t=t)
+
+        loss_noise, loss_freq, loss_struc, loss_tot = self._calculate_loss(pred=pred, target=high_img)
+
+        self.log_dict(dictionary={
+            "valid/1_noise_loss": loss_noise,
+            "valid/2_freq_loss": loss_freq,
+            "valid/3_struc_loss": loss_struc,
+            "valid/4_total_loss": loss_tot,
+        }, prog_bar=True)
+
+        if batch_idx % 250 == 0:
+            self.logger.experiment.add_images(
+                "valid/1_target",
+                high_img,
+                self.global_step
+            )
+            self.logger.experiment.add_images(
+                "valid/2_pred",
+                pred,
                 self.global_step
             )
             # Note: Logging pyramid, subbands, and fusion might require visualization utilities
@@ -342,7 +293,6 @@
             #     self.global_step
             # )
 
-<<<<<<< HEAD
     def test_step(self, batch: Tuple[torch.Tensor, torch.Tensor], batch_idx: int, dataloader_idx: int = 0) -> Dict[str, float]:
         """
         Performs a single test step.
@@ -356,74 +306,6 @@
             batch_idx (int): The index of the current batch.
             dataloader_idx (int): The index of the current dataloader.
 
-=======
-    def validation_step(self, batch: Tuple[torch.Tensor, torch.Tensor], batch_idx: int) -> None:
-        """
-        Performs a single validation step.
-
-        Args:
-            batch (Tuple[torch.Tensor, torch.Tensor]): A tuple containing the low-light
-                input images and high-quality target images.
-            batch_idx (int): The index of the current batch.
-        """
-        low_img, high_img = batch
-
-        noisy_img, epsilon, t = self._add_noise(high_img=high_img)
-
-        pyramid, subbands, fusion, pred = self.forward(input=noisy_img, condition=low_img, t=t)
-
-        loss_noise, loss_freq, loss_struc, loss_tot = self._calculate_loss(pred=pred, target=high_img)
-
-        self.log_dict(dictionary={
-            "valid/1_noise_loss": loss_noise,
-            "valid/2_freq_loss": loss_freq,
-            "valid/3_struc_loss": loss_struc,
-            "valid/4_total_loss": loss_tot,
-        }, prog_bar=True)
-
-        if batch_idx % 250 == 0:
-            self.logger.experiment.add_images(
-                "valid/1_target",
-                high_img,
-                self.global_step
-            )
-            self.logger.experiment.add_images(
-                "valid/2_pred",
-                pred,
-                self.global_step
-            )
-            # Note: Logging pyramid, subbands, and fusion might require visualization utilities
-            # like `torchvision.utils.make_grid` as they are lists of tensors.
-            # self.logger.experiment.add_image(
-            #     "valid/3_pyramid",
-            #     pyramid,
-            #     self.global_step
-            # )
-            # self.logger.experiment.add_image(
-            #     "valid/4_subbands",
-            #     subbands,
-            #     self.global_step
-            # )
-            # self.logger.experiment.add_image(
-            #     "valid/5_fusion",
-            #     fusion,
-            #     self.global_step
-            # )
-
-    def test_step(self, batch: Tuple[torch.Tensor, torch.Tensor], batch_idx: int, dataloader_idx: int = 0) -> Dict[str, float]:
-        """
-        Performs a single test step.
-
-        Note: This method requires a full sampling loop to generate an image from the
-        diffusion model, which is not implemented here. The current logic appears to be
-        from a different, non-diffusion model and will not work as is.
-
-        Args:
-            batch (Tuple[torch.Tensor, torch.Tensor]): Low-light and high-quality image pair.
-            batch_idx (int): The index of the current batch.
-            dataloader_idx (int): The index of the current dataloader.
-
->>>>>>> fcb09cc3
         Returns:
             Dict[str, float]: A dictionary of image quality metrics.
         """
